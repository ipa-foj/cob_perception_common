--- conflicted
+++ resolved
@@ -1,20 +1,5 @@
 Header header
 
-<<<<<<< HEAD
-byte PLANE=0
-byte POLYGON=0
-byte LINE=1
-byte CURVED=2	#from QPFF
-byte CURVED=2
-byte MESH=3
-byte OTHER=4
-byte CYLINDER=5
-# potential extensions: SPHERE, CYLINDER, BOX
-
-byte type
-int32 id
-float32 weight
-=======
 uint8 POLYGON=0
 uint8 LINE=1
 uint8 CURVED=2
@@ -23,33 +8,25 @@
 uint8 CYLINDER=5
 # potential extensions: SPHERE, CYLINDER, BOX
 
-uint8 type
->>>>>>> a98c89b5
+byte type
+int32 id
+float32 weight
 
-
-int32 id
 # define shape parameters
 # for plane
 # normal vector = params[0],params[1],params[2]
 #	d = params[3]
 # for line
 # direction vector = params[0],params[1],params[2]
-<<<<<<< HEAD
 # for curved
 # 3 for plane, 6 for polynom 2nd degree, ...
-=======
->>>>>>> a98c89b5
 #
 #for cylinder
 # symmetry axis = params[0],params[1],params[2]
 # z axis 	= params[3], params[4], params[5]
 # origin	= params[6], params[7], params[8]
 # radius	= params[9]
-<<<<<<< HEAD
-#
-=======
 # 
->>>>>>> a98c89b5
 float64[] params
 
 sensor_msgs/PointCloud2[] points
