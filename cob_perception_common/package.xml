--- conflicted
+++ resolved
@@ -7,11 +7,7 @@
     The cob_perception_common stack provides utilities commonly needed for a variety of computer vision tasks.
   </description>
 
-<<<<<<< HEAD
-  <version>0.5.12</version>
-=======
   <version>0.6.1</version>
->>>>>>> e710917e
   <license>LGPL</license>
 
   <maintainer email="rmb@ipa.fhg.de">Richard Bormann</maintainer>
