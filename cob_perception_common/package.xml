<?xml version="1.0"?>
<package>

  <name>cob_perception_common</name>

  <description>
    The cob_perception_common stack provides utilities commonly needed for a variety of computer vision tasks.
  </description>

<<<<<<< HEAD
  <version>0.5.6</version>
=======
  <version>0.5.5</version>
>>>>>>> 05176649
  <license>LGPL</license>

  <maintainer email="rmb@ipa.fhg.de">Richard Bormann</maintainer>
  <maintainer email="fmw@ipa.fhg.de">Florian Weisshardt</maintainer>
  
  <url>http://wiki.ros.org/cob_perception_common</url>
  
  <buildtool_depend>catkin</buildtool_depend>
    
  <run_depend>cob_image_flip</run_depend>
  <run_depend>cob_cam3d_throttle</run_depend>
  <run_depend>cob_object_detection_msgs</run_depend>
  <run_depend>cob_perception_msgs</run_depend>
  <run_depend>cob_vision_utils</run_depend>

  <export>
    <metapackage/>
  </export>


</package><|MERGE_RESOLUTION|>--- conflicted
+++ resolved
@@ -7,11 +7,7 @@
     The cob_perception_common stack provides utilities commonly needed for a variety of computer vision tasks.
   </description>
 
-<<<<<<< HEAD
   <version>0.5.6</version>
-=======
-  <version>0.5.5</version>
->>>>>>> 05176649
   <license>LGPL</license>
 
   <maintainer email="rmb@ipa.fhg.de">Richard Bormann</maintainer>
