--- conflicted
+++ resolved
@@ -3,11 +3,7 @@
   <version>0.6.1</version>
   
   <description>
-<<<<<<< HEAD
-     This package contains utilities used within the object detection toolchain.
-=======
      Contains utilities used within the object detection tool chain.
->>>>>>> 1fde8bdc
   </description>
   
   <license>LGPL</license>
